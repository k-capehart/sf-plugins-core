--- conflicted
+++ resolved
@@ -10,19 +10,6 @@
 
 This command is required to run from within a Salesforce project directory.
 
-<<<<<<< HEAD
-# warning.prefix
-
-Warning:
-
-# info.prefix
-
-Info:
-
-# actions.tryThis
-
-Try this:
-=======
 # errors.InvalidIdLength
 
 The id must be %s characters.
@@ -74,4 +61,15 @@
 # errors.DurationBounds
 
 The value must be between %s and %s (inclusive).
->>>>>>> 6cc75389
+
+# warning.prefix
+
+Warning:
+
+# info.prefix
+
+Info:
+
+# actions.tryThis
+
+Try this: