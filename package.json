{
  "name": "@salesforce/sf-plugins-core",
<<<<<<< HEAD
  "version": "11.0.0",
=======
  "version": "11.0.1",
>>>>>>> 74d4ef05
  "description": "Utils for writing Salesforce CLI plugins",
  "main": "lib/exported",
  "types": "lib/exported.d.ts",
  "type": "module",
  "license": "BSD-3-Clause",
  "scripts": {
    "build": "wireit",
    "clean": "sf-clean",
    "clean-all": "sf-clean all",
    "compile": "wireit",
    "docs": "sf-docs",
    "format": "wireit",
    "link-check": "wireit",
    "lint": "wireit",
    "lint-fix": "yarn sf-lint --fix",
    "postcompile": "tsc -p test",
    "prepack": "sf-prepack",
    "prepare": "sf-install",
    "test": "wireit",
    "test:integration": "mocha test/**/*.integration.ts --timeout 30000",
    "test:only": "wireit"
  },
  "exports": {
    "./SfCommand": "./lib/SfCommand.js",
    "./Flags": "./lib/flags/flags.js",
    "./Ux": "./lib/ux/ux.js",
    "./StandardColors": "./lib/ux/standardColors.js",
    ".": "./lib/exported.js"
  },
  "repository": "salesforcecli/sf-plugins-core",
  "bugs": {
    "url": "https://github.com/salesforcecli/sf-plugins-core/issues"
  },
  "homepage": "https://github.com/salesforcecli/sf-plugins-core#readme",
  "files": [
    "lib",
    "!lib/**/*.map",
    "/messages"
  ],
  "engines": {
    "node": ">=18.0.0"
  },
  "dependencies": {
    "@inquirer/confirm": "^3.1.9",
    "@inquirer/password": "^2.1.9",
    "@oclif/core": "^4.0.3",
    "@salesforce/core": "^7.3.12",
    "@salesforce/kit": "^3.1.3",
    "@salesforce/ts-types": "^2.0.9",
    "ansis": "^3.2.0",
    "cli-progress": "^3.12.0",
    "natural-orderby": "^3.0.2",
    "slice-ansi": "^7.1.0",
    "string-width": "^7.1.0",
    "terminal-link": "^3.0.0"
  },
  "devDependencies": {
    "@inquirer/type": "^1.3.3",
    "@salesforce/dev-scripts": "^10.1.0",
    "@types/cli-progress": "^3.11.5",
    "eslint-plugin-sf-plugin": "^1.18.5",
    "ts-node": "^10.9.2",
    "typescript": "^5.4.5"
  },
  "publishConfig": {
    "access": "public"
  },
  "wireit": {
    "build": {
      "dependencies": [
        "compile",
        "lint"
      ]
    },
    "compile": {
      "command": "tsc -p . --pretty --incremental",
      "files": [
        "src/**/*.ts",
        "**/tsconfig.json",
        "messages/**"
      ],
      "output": [
        "lib/**",
        "*.tsbuildinfo"
      ],
      "clean": "if-file-deleted"
    },
    "format": {
      "command": "prettier --write \"+(src|test|schemas)/**/*.+(ts|js|json)|command-snapshot.json\"",
      "files": [
        "src/**/*.ts",
        "test/**/*.ts",
        "schemas/**/*.json",
        "command-snapshot.json",
        ".prettier*"
      ],
      "output": []
    },
    "lint": {
      "command": "eslint src test --color --cache --cache-location .eslintcache",
      "files": [
        "src/**/*.ts",
        "test/**/*.ts",
        "messages/**",
        "**/.eslint*",
        "**/tsconfig.json"
      ],
      "output": []
    },
    "test:compile": {
      "command": "tsc -p \"./test\" --pretty",
      "files": [
        "test/**/*.ts",
        "**/tsconfig.json"
      ],
      "output": []
    },
    "test": {
      "dependencies": [
        "test:only",
        "test:compile",
        "link-check"
      ]
    },
    "test:only": {
      "command": "nyc mocha \"test/**/*.test.ts\"",
      "env": {
        "FORCE_COLOR": "2"
      },
      "files": [
        "test/**/*.ts",
        "src/**/*.ts",
        "**/tsconfig.json",
        ".mocha*",
        "!*.nut.ts",
        ".nycrc"
      ],
      "output": []
    },
    "link-check": {
      "command": "node -e \"process.exit(process.env.CI ? 0 : 1)\" || linkinator \"**/*.md\" --skip \"CHANGELOG.md|node_modules|test/|confluence.internal.salesforce.com|my.salesforce.com|%s\" --markdown --retry --directory-listing --verbosity error",
      "files": [
        "./*.md",
        "./!(CHANGELOG).md",
        "messages/**/*.md"
      ],
      "output": []
    }
  }
}<|MERGE_RESOLUTION|>--- conflicted
+++ resolved
@@ -1,10 +1,6 @@
 {
   "name": "@salesforce/sf-plugins-core",
-<<<<<<< HEAD
-  "version": "11.0.0",
-=======
   "version": "11.0.1",
->>>>>>> 74d4ef05
   "description": "Utils for writing Salesforce CLI plugins",
   "main": "lib/exported",
   "types": "lib/exported.d.ts",
