{
  "name": "@salesforce/sf-plugins-core",
  "version": "1.17.7",
  "description": "Utils for writing deploy and retrieve plugins",
  "main": "lib/exported",
  "types": "lib/exported.d.ts",
  "license": "BSD-3-Clause",
  "scripts": {
    "build": "sf-build",
    "ci-docs": "yarn sf-ci-docs",
    "clean": "sf-clean",
    "clean-all": "sf-clean all",
    "compile": "sf-compile",
    "docs": "sf-docs",
    "format": "sf-format",
    "lint": "sf-lint",
    "lint-fix": "yarn sf-lint --fix",
    "postcompile": "tsc -p test",
    "prepack": "sf-prepack",
    "prepare": "sf-install",
    "pretest": "sf-compile-test",
    "test": "sf-test"
  },
  "repository": "salesforcecli/sf-plugins-core",
  "bugs": {
    "url": "https://github.com/salesforcecli/sf-plugins-core/issues"
  },
  "homepage": "https://github.com/salesforcecli/sf-plugins-core#readme",
  "files": [
    "lib",
    "!lib/**/*.map",
    "/messages"
  ],
  "dependencies": {
    "@oclif/core": "^1.20.4",
<<<<<<< HEAD
    "@salesforce/core": "^3.32.1",
=======
    "@salesforce/core": "^3.31.19",
>>>>>>> 1d7cc5f4
    "@salesforce/kit": "^1.7.1",
    "@salesforce/ts-types": "^1.7.1",
    "chalk": "^4",
    "inquirer": "^8.2.5"
  },
  "devDependencies": {
    "@oclif/test": "^2.2.7",
    "@salesforce/dev-config": "^3.0.0",
    "@salesforce/dev-scripts": "^3.1.0",
    "@salesforce/prettier-config": "^0.0.2",
    "@salesforce/ts-sinon": "^1.4.2",
    "@types/inquirer": "^8.2.3",
    "@typescript-eslint/eslint-plugin": "^5.40.0",
    "@typescript-eslint/parser": "^5.42.0",
    "chai": "^4.3.6",
    "eslint": "^8.26.0",
    "eslint-config-prettier": "^8.5.0",
    "eslint-config-salesforce": "^1.1.0",
    "eslint-config-salesforce-license": "^0.1.6",
    "eslint-config-salesforce-typescript": "^1.1.1",
    "eslint-plugin-header": "^3.1.1",
    "eslint-plugin-import": "^2.26.0",
    "eslint-plugin-jsdoc": "^39.6.2",
    "husky": "^7.0.4",
    "mocha": "^9.1.3",
    "nyc": "^15.1.0",
    "prettier": "^2.7.1",
    "pretty-quick": "^3.1.3",
    "shelljs": "0.8.5",
    "sinon": "10.0.1",
    "strip-ansi": "6.0.1",
    "ts-node": "^10.7.0",
    "typescript": "^4.8.4"
  },
  "publishConfig": {
    "access": "public"
  }
}<|MERGE_RESOLUTION|>--- conflicted
+++ resolved
@@ -33,11 +33,7 @@
   ],
   "dependencies": {
     "@oclif/core": "^1.20.4",
-<<<<<<< HEAD
     "@salesforce/core": "^3.32.1",
-=======
-    "@salesforce/core": "^3.31.19",
->>>>>>> 1d7cc5f4
     "@salesforce/kit": "^1.7.1",
     "@salesforce/ts-types": "^1.7.1",
     "chalk": "^4",
