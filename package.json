{
  "name": "@salesforce/sf-plugins-core",
  "version": "2.2.6-beta.0",
  "description": "Utils for writing Salesforce CLI plugins",
  "main": "lib/exported",
  "types": "lib/exported.d.ts",
  "license": "BSD-3-Clause",
  "scripts": {
    "build": "wireit",
    "ci-docs": "yarn sf-ci-docs",
    "clean": "sf-clean",
    "clean-all": "sf-clean all",
    "compile": "wireit",
    "docs": "sf-docs",
    "format": "wireit",
    "lint": "wireit",
    "lint-fix": "yarn sf-lint --fix",
    "postcompile": "tsc -p test",
    "prepack": "sf-prepack",
    "prepare": "sf-install",
    "test": "wireit",
    "test:only": "wireit"
  },
  "repository": "salesforcecli/sf-plugins-core",
  "bugs": {
    "url": "https://github.com/salesforcecli/sf-plugins-core/issues"
  },
  "homepage": "https://github.com/salesforcecli/sf-plugins-core#readme",
  "files": [
    "lib",
    "!lib/**/*.map",
    "/messages"
  ],
  "dependencies": {
    "@oclif/core": "^2.7.2-beta.1",
    "@salesforce/core": "^3.34.4",
    "@salesforce/kit": "^1.9.2",
    "@salesforce/ts-types": "^1.7.3",
    "chalk": "^4",
    "inquirer": "^8.2.5"
  },
  "devDependencies": {
    "@oclif/test": "^2.3.11",
<<<<<<< HEAD
    "@salesforce/dev-config": "^3.1.0",
    "@salesforce/dev-scripts": "^4.1.3",
=======
    "@salesforce/dev-config": "^3.0.0",
    "@salesforce/dev-scripts": "^4.1.2",
>>>>>>> 8ed29440
    "@salesforce/prettier-config": "^0.0.2",
    "@salesforce/ts-sinon": "^1.4.6",
    "@types/inquirer": "^8.2.3",
    "@typescript-eslint/eslint-plugin": "^5.44.0",
    "@typescript-eslint/parser": "^5.56.0",
    "chai": "^4.3.7",
    "eslint": "^8.36.0",
    "eslint-config-prettier": "^8.8.0",
    "eslint-config-salesforce": "^1.1.1",
    "eslint-config-salesforce-license": "^0.2.0",
    "eslint-config-salesforce-typescript": "^1.1.1",
    "eslint-plugin-header": "^3.1.1",
    "eslint-plugin-import": "^2.27.5",
    "eslint-plugin-jsdoc": "^40.0.0",
    "husky": "^7.0.4",
    "mocha": "^9.1.3",
    "nyc": "^15.1.0",
    "prettier": "^2.8.7",
    "pretty-quick": "^3.1.3",
    "shelljs": "0.8.5",
    "sinon": "10.0.1",
    "strip-ansi": "6.0.1",
    "ts-node": "^10.7.0",
    "typescript": "^4.9.5",
    "wireit": "^0.9.5"
  },
  "publishConfig": {
    "access": "public"
  },
  "wireit": {
    "build": {
      "dependencies": [
        "compile",
        "lint"
      ]
    },
    "compile": {
      "command": "tsc -p . --pretty --incremental",
      "files": [
        "src/**/*.ts",
        "**/tsconfig.json",
        "messages/**"
      ],
      "output": [
        "lib/**",
        "*.tsbuildinfo"
      ],
      "clean": "if-file-deleted"
    },
    "format": {
      "command": "prettier --write \"+(src|test|schemas)/**/*.+(ts|js|json)|command-snapshot.json\"",
      "files": [
        "src/**/*.ts",
        "test/**/*.ts",
        "schemas/**/*.json",
        "command-snapshot.json",
        ".prettier*"
      ],
      "output": []
    },
    "lint": {
      "command": "eslint src test --color --cache --cache-location .eslintcache",
      "files": [
        "src/**/*.ts",
        "test/**/*.ts",
        "messages/**",
        "**/.eslint*",
        "**/tsconfig.json"
      ],
      "output": []
    },
    "test:compile": {
      "command": "tsc -p \"./test\" --pretty",
      "files": [
        "test/**/*.ts",
        "**/tsconfig.json"
      ],
      "output": []
    },
    "test": {
      "dependencies": [
        "test:only",
        "test:compile"
      ]
    },
    "test:only": {
      "command": "nyc mocha \"test/**/*.test.ts\"",
      "env": {
        "FORCE_COLOR": "2"
      },
      "files": [
        "test/**/*.ts",
        "src/**/*.ts",
        "**/tsconfig.json",
        ".mocha*",
        "!*.nut.ts",
        ".nycrc"
      ],
      "output": []
    }
  }
}<|MERGE_RESOLUTION|>--- conflicted
+++ resolved
@@ -41,13 +41,8 @@
   },
   "devDependencies": {
     "@oclif/test": "^2.3.11",
-<<<<<<< HEAD
     "@salesforce/dev-config": "^3.1.0",
     "@salesforce/dev-scripts": "^4.1.3",
-=======
-    "@salesforce/dev-config": "^3.0.0",
-    "@salesforce/dev-scripts": "^4.1.2",
->>>>>>> 8ed29440
     "@salesforce/prettier-config": "^0.0.2",
     "@salesforce/ts-sinon": "^1.4.6",
     "@types/inquirer": "^8.2.3",
@@ -88,7 +83,7 @@
       "command": "tsc -p . --pretty --incremental",
       "files": [
         "src/**/*.ts",
-        "**/tsconfig.json",
+        "tsconfig.json",
         "messages/**"
       ],
       "output": [
@@ -114,8 +109,7 @@
         "src/**/*.ts",
         "test/**/*.ts",
         "messages/**",
-        "**/.eslint*",
-        "**/tsconfig.json"
+        ".eslint*"
       ],
       "output": []
     },
@@ -123,7 +117,8 @@
       "command": "tsc -p \"./test\" --pretty",
       "files": [
         "test/**/*.ts",
-        "**/tsconfig.json"
+        "tsconfig.json",
+        "test/tsconfig.json"
       ],
       "output": []
     },
@@ -141,8 +136,9 @@
       "files": [
         "test/**/*.ts",
         "src/**/*.ts",
-        "**/tsconfig.json",
+        "tsconfig.json",
         ".mocha*",
+        "test/tsconfig.json",
         "!*.nut.ts",
         ".nycrc"
       ],
