--- conflicted
+++ resolved
@@ -6,11 +6,7 @@
  */
 import * as os from 'os';
 import { CliUx, Command, Config, HelpSection, Interfaces } from '@oclif/core';
-<<<<<<< HEAD
-import { envVars, Messages, SfdxProject, Mode } from '@salesforce/core';
-=======
-import { Messages, SfdxProject, Lifecycle } from '@salesforce/core';
->>>>>>> 6cc75389
+import { envVars, Messages, SfdxProject, Lifecycle, Mode } from '@salesforce/core';
 import { AnyJson } from '@salesforce/ts-types';
 import chalk from 'chalk';
 import { Progress, Prompter, Spinner, Ux } from './ux';
