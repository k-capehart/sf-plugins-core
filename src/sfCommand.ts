/*
 * Copyright (c) 2022, salesforce.com, inc.
 * All rights reserved.
 * Licensed under the BSD 3-Clause license.
 * For full license text, see LICENSE.txt file in the repo root or https://opensource.org/licenses/BSD-3-Clause
 */
import * as os from 'os';
import { CliUx, Command, Config, HelpSection, Interfaces } from '@oclif/core';
<<<<<<< HEAD
import { Messages, Mode } from '@salesforce/core';
=======
import { Messages, SfdxProject } from '@salesforce/core';
>>>>>>> 7bf8b961
import { AnyJson } from '@salesforce/ts-types';
import chalk from 'chalk';
import { envVars } from '@salesforce/core';
import { Progress, Prompter, Spinner, Ux } from './ux';

Messages.importMessagesDirectory(__dirname);
const messages = Messages.loadMessages('@salesforce/sf-plugins-core', 'messages');

export interface SfCommandInterface extends Interfaces.Command {
  configurationVariablesSection?: HelpSection;
  envVariablesSection?: HelpSection;
  errorCodes?: HelpSection;
}

/**
 * A base command that provides convenient access to CLI help
 * output formatting. Extend this command and set specific properties
 * to add help sections to the command's help output.
 *
 * @extends @oclif/core/command
 * @see https://github.com/oclif/core/blob/main/src/command.ts
 */

export abstract class SfCommand<T> extends Command {
  public static SF_ENV = 'SF_ENV';
  public static enableJsonFlag = true;
  public static configurationVariablesSection?: HelpSection;
  public static envVariablesSection?: HelpSection;
  public static errorCodes?: HelpSection;
  public static tableFlags = CliUx.ux.table.flags;
  public static requiresProject: boolean;

  public spinner: Spinner;
  public progress: Progress;
  public project!: SfdxProject;

  private warnings: SfCommand.Warning[] = [];
  private ux: Ux;
  private prompter: Prompter;

  protected get statics(): typeof SfCommand {
    return this.constructor as typeof SfCommand;
  }

  public constructor(argv: string[], config: Config) {
    super(argv, config);
    const outputEnabled = !this.jsonEnabled();
    this.spinner = new Spinner(outputEnabled);
    this.progress = new Progress(outputEnabled);
    this.ux = new Ux(outputEnabled);
    this.prompter = new Prompter();
  }

  /**
   * Log warning to users. If --json is enabled, then the warning
   * will be added to the json output under the warnings property.
   */
  public warn(input: SfCommand.Warning): SfCommand.Warning {
    const colorizedArgs: string[] = [];
    this.warnings.push(input);
    const message = typeof input === 'string' ? input : input.message;

    colorizedArgs.push(`${chalk.bold.yellow(messages.getMessage('warning.prefix'))} ${message}`);
    colorizedArgs.push(
      ...this.formatActions(typeof input === 'string' ? [] : input.actions || [], { actionColor: chalk.reset })
    );

    this.log(colorizedArgs.join(os.EOL));
    return input;
  }

  /**
   * Log info message to users.
   */
  public info(input: SfCommand.Info): void {
    const colorizedArgs: string[] = [];
    const message = typeof input === 'string' ? input : input.message;

    colorizedArgs.push(`${chalk.bold(messages.getMessage('info.prefix'))} ${message}`);
    colorizedArgs.push(
      ...this.formatActions(typeof input === 'string' ? [] : input.actions || [], { actionColor: chalk.reset })
    );

    this.log(colorizedArgs.join(os.EOL));
  }

  /**
   * Warn user about sensitive information (access tokens, etc...) before
   * logging to the console.
   */
  public logSensitive(msg?: string): void {
    this.warn(messages.getMessage('warning.security'));
    this.log(msg);
  }

  /**
   * Display a table on the console. Will automatically be suppressed when --json flag is present.
   */
  public table<R extends Ux.Table.Data>(data: R[], columns: Ux.Table.Columns<R>, options?: Ux.Table.Options): void {
    this.ux.table(data, columns, options);
  }

  /**
   * Log a stylized url to the console. Will automatically be suppressed when --json flag is present.
   */
  public url(text: string, uri: string, params = {}): void {
    this.ux.url(text, uri, params);
  }

  /**
   * Log stylized JSON to the console. Will automatically be suppressed when --json flag is present.
   */
  public styledJSON(obj: AnyJson): void {
    this.ux.styledJSON(obj);
  }

  /**
   * Log stylized object to the console. Will automatically be suppressed when --json flag is present.
   */
  public styledObject(obj: AnyJson): void {
    this.ux.styledObject(obj);
  }

  /**
   * Prompt user for information. See https://www.npmjs.com/package/inquirer for more.
   *
   * This will NOT be automatically suppressed when the --json flag is present since we assume
   * that any command that prompts the user for required information will not also support the --json flag.
   *
   * If you need to conditionally suppress prompts to support json output, then do the following:
   *
   * @example
   * if (!this.jsonEnabled()) {
   *   await this.prompt();
   * }
   */
  public async prompt<R = Prompter.Answers>(questions: Prompter.Questions<R>, initialAnswers?: Partial<R>): Promise<R> {
    return this.prompter.prompt(questions, initialAnswers);
  }

  public async _run<R>(): Promise<R | undefined> {
    if (this.statics.requiresProject) {
      this.project = await this.assignProject();
    }
    return super._run<R>();
  }

  /**
   * Wrap the command result into the standardized JSON structure.
   */
  protected toSuccessJson(result: T): SfCommand.Json<T> {
    return {
      status: process.exitCode ?? 0,
      result,
      warnings: this.warnings,
    };
  }

  /**
   * Wrap the command error into the standardized JSON structure.
   */
  protected toErrorJson(error: Error): SfCommand.Error {
    return {
      status: process.exitCode ?? 1,
      stack: error.stack,
      name: error.name,
      message: error.message,
      warnings: this.warnings,
    };
  }

<<<<<<< HEAD
  protected async catch(error: SfCommand.Error): Promise<SfCommand.Error> {
    process.exitCode = process.exitCode ?? error.exitCode ?? 1;
    this.log(this.formatError(error));
    if (this.jsonEnabled()) {
      CliUx.ux.styledJSON(this.toErrorJson(error));
    }
    return error;
  }

  /**
   * Format errors and actions for human consumption. Adds 'Error:',
   * When there are actions, we add 'Try this:' in blue
   * followed by each action in red on its own line.
   * If Error.code is present it is output last in parentheses
   *
   * @returns {string} Returns decorated messages.
   */
  protected formatError(error: SfCommand.Error): string {
    const colorizedArgs: string[] = [];
    colorizedArgs.push(`${chalk.bold.red(messages.getMessage('error.prefix'))} ${error.message}`);
    colorizedArgs.push(...this.formatActions(error.actions || []));
    if (error.stack && envVars.getString(SfCommand.SF_ENV) === Mode.DEVELOPMENT) {
      colorizedArgs.push(chalk.red(`\n*** Internal Diagnostic ***\n\n${error.stack}\n******\n`));
    }
    if (error.code) {
      colorizedArgs.push(chalk.bold(`\n(${error.code})`));
    }

    return colorizedArgs.join('\n');
  }

  /**
   * Utility function to format actions lines
   *
   * @param actions
   * @param options
   * @private
   */
  private formatActions(
    actions: string[],
    options: { actionColor: typeof chalk } = { actionColor: chalk.red }
  ): string[] {
    const colorizedArgs: string[] = [];
    // Format any actions.
    if (actions?.length) {
      colorizedArgs.push(`\n${chalk.blue.bold(messages.getMessage('actions.tryThis'))}\n`);
      actions.forEach((action) => {
        colorizedArgs.push(`${options.actionColor(action)}`);
      });
    }
    return colorizedArgs;
=======
  protected async assignProject(): Promise<SfdxProject> {
    try {
      return await SfdxProject.resolve();
    } catch (err) {
      if (err instanceof Error && err.name === 'InvalidProjectWorkspaceError') {
        throw messages.createError('errors.RequiresProject');
      }
      throw err;
    }
>>>>>>> 7bf8b961
  }

  public abstract run(): Promise<T>;
}

export namespace SfCommand {
  export type Info = SfCommand.Error | string;
  export type Warning = SfCommand.Error | string;

  export interface Json<T> {
    status: number;
    result: T;
    warnings?: Warning[];
  }

  export interface Error {
    status: number;
    name: string;
    message: string;
    stack: string | undefined;
    warnings?: Warning[];
    actions?: string[];
    code?: unknown;
    exitCode?: number;
  }
}<|MERGE_RESOLUTION|>--- conflicted
+++ resolved
@@ -6,14 +6,9 @@
  */
 import * as os from 'os';
 import { CliUx, Command, Config, HelpSection, Interfaces } from '@oclif/core';
-<<<<<<< HEAD
-import { Messages, Mode } from '@salesforce/core';
-=======
-import { Messages, SfdxProject } from '@salesforce/core';
->>>>>>> 7bf8b961
+import { envVars, Messages, SfdxProject, Mode } from '@salesforce/core';
 import { AnyJson } from '@salesforce/ts-types';
 import chalk from 'chalk';
-import { envVars } from '@salesforce/core';
 import { Progress, Prompter, Spinner, Ux } from './ux';
 
 Messages.importMessagesDirectory(__dirname);
@@ -182,59 +177,6 @@
     };
   }
 
-<<<<<<< HEAD
-  protected async catch(error: SfCommand.Error): Promise<SfCommand.Error> {
-    process.exitCode = process.exitCode ?? error.exitCode ?? 1;
-    this.log(this.formatError(error));
-    if (this.jsonEnabled()) {
-      CliUx.ux.styledJSON(this.toErrorJson(error));
-    }
-    return error;
-  }
-
-  /**
-   * Format errors and actions for human consumption. Adds 'Error:',
-   * When there are actions, we add 'Try this:' in blue
-   * followed by each action in red on its own line.
-   * If Error.code is present it is output last in parentheses
-   *
-   * @returns {string} Returns decorated messages.
-   */
-  protected formatError(error: SfCommand.Error): string {
-    const colorizedArgs: string[] = [];
-    colorizedArgs.push(`${chalk.bold.red(messages.getMessage('error.prefix'))} ${error.message}`);
-    colorizedArgs.push(...this.formatActions(error.actions || []));
-    if (error.stack && envVars.getString(SfCommand.SF_ENV) === Mode.DEVELOPMENT) {
-      colorizedArgs.push(chalk.red(`\n*** Internal Diagnostic ***\n\n${error.stack}\n******\n`));
-    }
-    if (error.code) {
-      colorizedArgs.push(chalk.bold(`\n(${error.code})`));
-    }
-
-    return colorizedArgs.join('\n');
-  }
-
-  /**
-   * Utility function to format actions lines
-   *
-   * @param actions
-   * @param options
-   * @private
-   */
-  private formatActions(
-    actions: string[],
-    options: { actionColor: typeof chalk } = { actionColor: chalk.red }
-  ): string[] {
-    const colorizedArgs: string[] = [];
-    // Format any actions.
-    if (actions?.length) {
-      colorizedArgs.push(`\n${chalk.blue.bold(messages.getMessage('actions.tryThis'))}\n`);
-      actions.forEach((action) => {
-        colorizedArgs.push(`${options.actionColor(action)}`);
-      });
-    }
-    return colorizedArgs;
-=======
   protected async assignProject(): Promise<SfdxProject> {
     try {
       return await SfdxProject.resolve();
@@ -244,7 +186,59 @@
       }
       throw err;
     }
->>>>>>> 7bf8b961
+  }
+
+  protected async catch(error: SfCommand.Error): Promise<SfCommand.Error> {
+    process.exitCode = process.exitCode ?? error.exitCode ?? 1;
+    this.log(this.formatError(error));
+    if (this.jsonEnabled()) {
+      CliUx.ux.styledJSON(this.toErrorJson(error));
+    }
+    return error;
+  }
+
+  /**
+   * Format errors and actions for human consumption. Adds 'Error:',
+   * When there are actions, we add 'Try this:' in blue
+   * followed by each action in red on its own line.
+   * If Error.code is present it is output last in parentheses
+   *
+   * @returns {string} Returns decorated messages.
+   */
+  protected formatError(error: SfCommand.Error): string {
+    const colorizedArgs: string[] = [];
+    colorizedArgs.push(`${chalk.bold.red(messages.getMessage('error.prefix'))} ${error.message}`);
+    colorizedArgs.push(...this.formatActions(error.actions || []));
+    if (error.stack && envVars.getString(SfCommand.SF_ENV) === Mode.DEVELOPMENT) {
+      colorizedArgs.push(chalk.red(`\n*** Internal Diagnostic ***\n\n${error.stack}\n******\n`));
+    }
+    if (error.code) {
+      colorizedArgs.push(chalk.bold(`\n(${error.code})`));
+    }
+
+    return colorizedArgs.join('\n');
+  }
+
+  /**
+   * Utility function to format actions lines
+   *
+   * @param actions
+   * @param options
+   * @private
+   */
+  private formatActions(
+    actions: string[],
+    options: { actionColor: typeof chalk } = { actionColor: chalk.red }
+  ): string[] {
+    const colorizedArgs: string[] = [];
+    // Format any actions.
+    if (actions?.length) {
+      colorizedArgs.push(`\n${chalk.blue.bold(messages.getMessage('actions.tryThis'))}\n`);
+      actions.forEach((action) => {
+        colorizedArgs.push(`${options.actionColor(action)}`);
+      });
+    }
+    return colorizedArgs;
   }
 
   public abstract run(): Promise<T>;
